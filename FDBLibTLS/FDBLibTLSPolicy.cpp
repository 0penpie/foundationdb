/*
 * FDBLibTLSPolicy.cpp
 *
 * This source file is part of the FoundationDB open source project
 *
 * Copyright 2013-2018 Apple Inc. and the FoundationDB project authors
 *
 * Licensed under the Apache License, Version 2.0 (the "License");
 * you may not use this file except in compliance with the License.
 * You may obtain a copy of the License at
 *
 *     http://www.apache.org/licenses/LICENSE-2.0
 *
 * Unless required by applicable law or agreed to in writing, software
 * distributed under the License is distributed on an "AS IS" BASIS,
 * WITHOUT WARRANTIES OR CONDITIONS OF ANY KIND, either express or implied.
 * See the License for the specific language governing permissions and
 * limitations under the License.
 */

#include "FDBLibTLSPolicy.h"
#include "FDBLibTLSSession.h"

#include <openssl/bio.h>
#include <openssl/err.h>
#include <openssl/evp.h>
#include <openssl/pem.h>
#include <openssl/x509.h>

#include <algorithm>
#include <exception>
#include <map>
#include <string>
#include <vector>

#include <string.h>
#include <limits.h>

FDBLibTLSPolicy::FDBLibTLSPolicy(Reference<FDBLibTLSPlugin> plugin, ITLSLogFunc logf):
	plugin(plugin), logf(logf), tls_cfg(NULL), roots(NULL), session_created(false), ca_data_set(false),
	cert_data_set(false), key_data_set(false), verify_peers_set(false) {

	if ((tls_cfg = tls_config_new()) == NULL) {
		logf("FDBLibTLSConfigError", NULL, true, NULL);
		throw std::runtime_error("FDBLibTLSConfigError");
	}

	// Require client certificates for authentication.
	tls_config_verify_client(tls_cfg);
}

FDBLibTLSPolicy::~FDBLibTLSPolicy() {
	sk_X509_pop_free(roots, X509_free);
	tls_config_free(tls_cfg);
}

ITLSSession* FDBLibTLSPolicy::create_session(bool is_client, const char* servername, TLSSendCallbackFunc send_func, void* send_ctx, TLSRecvCallbackFunc recv_func, void* recv_ctx, void* uid) {
	if (is_client) {
		// If verify peers has been set then there is no point specifying a
		// servername, since this will be ignored - the servername should be
		// matched by the verify criteria instead.
		if (verify_peers_set && servername != NULL) {
			logf("FDBLibTLSVerifyPeersWithServerName", NULL, true, NULL);
			return NULL;
		}
<<<<<<< HEAD

		// If verify peers has not been set, then require a server name to
		// avoid an accidental lack of name validation.
		if (!verify_peers_set && servername == NULL) {
			logf("FDBLibTLSNoServerName", NULL, true, NULL);
			return NULL;
		}
	}

	session_created = true;
	try {
		return new FDBLibTLSSession(Reference<FDBLibTLSPolicy>::addRef(this), is_client, servername, send_func, send_ctx, recv_func, recv_ctx, uid);
	} catch ( ... ) {
		return NULL;
	}
}

static int password_cb(char *buf, int size, int rwflag, void *u) {
	const char *password = (const char *)u;
	int plen;

	if (size < 0)
		return 0;
	if (u == NULL)
		return 0;

	plen = strlen(password);
	if (plen > size)
		return 0;

	// Note: buf does not need to be NUL-terminated since
	// we return an explicit length.
	strncpy(buf, password, size);

=======

		// If verify peers has not been set, then require a server name to
		// avoid an accidental lack of name validation.
		if (!verify_peers_set && servername == NULL) {
			logf("FDBLibTLSNoServerName", NULL, true, NULL);
			return NULL;
		}
	}

	session_created = true;
	try {
		return new FDBLibTLSSession(Reference<FDBLibTLSPolicy>::addRef(this), is_client, servername, send_func, send_ctx, recv_func, recv_ctx, uid);
	} catch ( ... ) {
		return NULL;
	}
}

static int password_cb(char *buf, int size, int rwflag, void *u) {
	const char *password = (const char *)u;
	int plen;

	if (size < 0)
		return 0;
	if (u == NULL)
		return 0;

	plen = strlen(password);
	if (plen > size)
		return 0;

	// Note: buf does not need to be NUL-terminated since
	// we return an explicit length.
	strncpy(buf, password, size);

>>>>>>> 49702600
	return plen;
}

struct stack_st_X509* FDBLibTLSPolicy::parse_cert_pem(const uint8_t* cert_pem, size_t cert_pem_len) {
	struct stack_st_X509 *certs = NULL;
	X509 *cert = NULL;
	BIO *bio = NULL;
	int errnum;
	bool rc = false;

	if (cert_pem_len > INT_MAX)
		goto err;
	if ((bio = BIO_new_mem_buf((void *)cert_pem, cert_pem_len)) == NULL) {
		logf("FDBLibTLSOutOfMemory", NULL, true, NULL);
		goto err;
	}
	if ((certs = sk_X509_new_null()) == NULL) {
		logf("FDBLibTLSOutOfMemory", NULL, true, NULL);
		goto err;
	}

	ERR_clear_error();
	while ((cert = PEM_read_bio_X509(bio, NULL, password_cb, NULL)) != NULL) {
		if (!sk_X509_push(certs, cert)) {
			logf("FDBLibTLSOutOfMemory", NULL, true, NULL);
			goto err;
		}
	}

	// Ensure that the NULL cert was caused by EOF and not some other failure.
	errnum = ERR_peek_last_error();
	if (ERR_GET_LIB(errnum) != ERR_LIB_PEM || ERR_GET_REASON(errnum) != PEM_R_NO_START_LINE) {
		char errbuf[256];

		ERR_error_string_n(errnum, errbuf, sizeof(errbuf));
		logf("FDBLibTLSCertDataError", NULL, true, "LibcryptoErrorMessage", errbuf, NULL);
		goto err;
	}

	if (sk_X509_num(certs) < 1) {
		logf("FDBLibTLSNoCerts", NULL, true, NULL);
		goto err;
	}

	BIO_free(bio);

	return certs;

 err:
	sk_X509_pop_free(certs, X509_free);
	X509_free(cert);
	BIO_free(bio);

	return NULL;
}

bool FDBLibTLSPolicy::set_ca_data(const uint8_t* ca_data, int ca_len) {
	if (ca_data_set) {
		logf("FDBLibTLSCAAlreadySet", NULL, true, NULL);
		return false;
	}
	if (session_created) {
		logf("FDBLibTLSPolicyAlreadyActive", NULL, true, NULL);
		return false;
	}

	if (ca_len < 0)
		return false;
	sk_X509_pop_free(roots, X509_free);
	if ((roots = parse_cert_pem(ca_data, ca_len)) == NULL)
		return false;

	if (tls_config_set_ca_mem(tls_cfg, ca_data, ca_len) == -1) {
		logf("FDBLibTLSCAError", NULL, true, "LibTLSErrorMessage", tls_config_error(tls_cfg), NULL);
		return false;
	}

	ca_data_set = true;

	return true;
}

bool FDBLibTLSPolicy::set_cert_data(const uint8_t* cert_data, int cert_len) {
	if (cert_data_set) {
		logf("FDBLibTLSCertAlreadySet", NULL, true, NULL);
		return false;
	}
	if (session_created) {
		logf("FDBLibTLSPolicyAlreadyActive", NULL, true, NULL);
		return false;
	}

	if (tls_config_set_cert_mem(tls_cfg, cert_data, cert_len) == -1) {
		logf("FDBLibTLSCertError", NULL, true, "LibTLSErrorMessage", tls_config_error(tls_cfg), NULL);
		return false;
	}

	cert_data_set = true;

	return true;
}

bool FDBLibTLSPolicy::set_key_data(const uint8_t* key_data, int key_len, const char* password) {
	EVP_PKEY *key = NULL;
	BIO *bio = NULL;
	bool rc = false;

	if (key_data_set) {
		logf("FDBLibTLSKeyAlreadySet", NULL, true, NULL);
		goto err;
	}
	if (session_created) {
		logf("FDBLibTLSPolicyAlreadyActive", NULL, true, NULL);
		goto err;
	}

	if (password != NULL) {
		char *data;
		long len;

		if ((bio = BIO_new_mem_buf((void *)key_data, key_len)) == NULL) {
			logf("FDBLibTLSOutOfMemory", NULL, true, NULL);
			goto err;
		}
		ERR_clear_error();
		if ((key = PEM_read_bio_PrivateKey(bio, NULL, password_cb, (void *)password)) == NULL) {
			int errnum = ERR_peek_error();
			char errbuf[256];

			if ((ERR_GET_LIB(errnum) == ERR_LIB_PEM && ERR_GET_REASON(errnum) == PEM_R_BAD_DECRYPT) ||
				(ERR_GET_LIB(errnum) == ERR_LIB_EVP && ERR_GET_REASON(errnum) == EVP_R_BAD_DECRYPT)) {
				logf("FDBLibTLSIncorrectPassword", NULL, true, NULL);
			} else {
				ERR_error_string_n(errnum, errbuf, sizeof(errbuf));
				logf("FDBLibTLSPrivateKeyError", NULL, true, "LibcryptoErrorMessage", errbuf, NULL);
			}
			goto err;
		}
		BIO_free(bio);
		if ((bio = BIO_new(BIO_s_mem())) == NULL) {
			logf("FDBLibTLSOutOfMemory", NULL, true, NULL);
			goto err;
		}
		if (!PEM_write_bio_PrivateKey(bio, key, NULL, NULL, 0, NULL, NULL)) {
			logf("FDBLibTLSOutOfMemory", NULL, true, NULL);
			goto err;
		}
		if ((len = BIO_get_mem_data(bio, &data)) <= 0) {
			logf("FDBLibTLSOutOfMemory", NULL, true, NULL);
			goto err;
		}
		if (tls_config_set_key_mem(tls_cfg, (const uint8_t *)data, len) == -1) {
			logf("FDBLibTLSKeyError", NULL, true, "LibTLSErrorMessage", tls_config_error(tls_cfg), NULL);
			goto err;
		}
	} else {
		if (tls_config_set_key_mem(tls_cfg, key_data, key_len) == -1) {
			logf("FDBLibTLSKeyError", NULL, true, "LibTLSErrorMessage", tls_config_error(tls_cfg), NULL);
			goto err;
		}
	}

	key_data_set = true;
	rc = true;

 err:
	BIO_free(bio);
	EVP_PKEY_free(key);
	return rc;
}

bool FDBLibTLSPolicy::set_verify_peers(int count, const uint8_t* verify_peers[], int verify_peers_len[]) {
	if (verify_peers_set) {
		logf("FDBLibTLSVerifyPeersAlreadySet", NULL, true, NULL);
		return false;
	}
	if (session_created) {
		logf("FDBLibTLSPolicyAlreadyActive", NULL, true, NULL);
		return false;
	}

	if (count < 1) {
		logf("FDBLibTLSNoVerifyPeers", NULL, true, NULL);
		return false;
	}

	for (int i = 0; i < count; i++) {
		try {
<<<<<<< HEAD
			Reference<FDBLibTLSVerify> verify = Reference<FDBLibTLSVerify>(new FDBLibTLSVerify(std::string((const char*)verify_peers[i], verify_peers_len[i])));
=======
			std::string verifyString((const char*)verify_peers[i], verify_peers_len[i]);
			int start = 0;
			while(start < verifyString.size()) {
				int split = verifyString.find('|', start);
				if(split == std::string::npos) {
					break;
				}
				if(split == start || verifyString[split-1] != '\\') {
					Reference<FDBLibTLSVerify> verify = Reference<FDBLibTLSVerify>(new FDBLibTLSVerify(verifyString.substr(start,split-start)));
					verify_rules.push_back(verify);
					start = split+1;
				}
			}
			Reference<FDBLibTLSVerify> verify = Reference<FDBLibTLSVerify>(new FDBLibTLSVerify(verifyString.substr(start)));
>>>>>>> 49702600
			verify_rules.push_back(verify);
		} catch ( const std::runtime_error& e ) {
			verify_rules.clear();
			logf("FDBLibTLSVerifyPeersParseError", NULL, true, "Config", verify_peers[i], NULL);
			return false;
		}
	}

	// All verification is manually handled (as requested via configuration).
	tls_config_insecure_noverifycert(tls_cfg);
	tls_config_insecure_noverifyname(tls_cfg);
	tls_config_insecure_noverifytime(tls_cfg);

	verify_peers_set = true;

	return true;
}<|MERGE_RESOLUTION|>--- conflicted
+++ resolved
@@ -63,7 +63,6 @@
 			logf("FDBLibTLSVerifyPeersWithServerName", NULL, true, NULL);
 			return NULL;
 		}
-<<<<<<< HEAD
 
 		// If verify peers has not been set, then require a server name to
 		// avoid an accidental lack of name validation.
@@ -98,42 +97,6 @@
 	// we return an explicit length.
 	strncpy(buf, password, size);
 
-=======
-
-		// If verify peers has not been set, then require a server name to
-		// avoid an accidental lack of name validation.
-		if (!verify_peers_set && servername == NULL) {
-			logf("FDBLibTLSNoServerName", NULL, true, NULL);
-			return NULL;
-		}
-	}
-
-	session_created = true;
-	try {
-		return new FDBLibTLSSession(Reference<FDBLibTLSPolicy>::addRef(this), is_client, servername, send_func, send_ctx, recv_func, recv_ctx, uid);
-	} catch ( ... ) {
-		return NULL;
-	}
-}
-
-static int password_cb(char *buf, int size, int rwflag, void *u) {
-	const char *password = (const char *)u;
-	int plen;
-
-	if (size < 0)
-		return 0;
-	if (u == NULL)
-		return 0;
-
-	plen = strlen(password);
-	if (plen > size)
-		return 0;
-
-	// Note: buf does not need to be NUL-terminated since
-	// we return an explicit length.
-	strncpy(buf, password, size);
-
->>>>>>> 49702600
 	return plen;
 }
 
@@ -322,9 +285,6 @@
 
 	for (int i = 0; i < count; i++) {
 		try {
-<<<<<<< HEAD
-			Reference<FDBLibTLSVerify> verify = Reference<FDBLibTLSVerify>(new FDBLibTLSVerify(std::string((const char*)verify_peers[i], verify_peers_len[i])));
-=======
 			std::string verifyString((const char*)verify_peers[i], verify_peers_len[i]);
 			int start = 0;
 			while(start < verifyString.size()) {
@@ -339,7 +299,6 @@
 				}
 			}
 			Reference<FDBLibTLSVerify> verify = Reference<FDBLibTLSVerify>(new FDBLibTLSVerify(verifyString.substr(start)));
->>>>>>> 49702600
 			verify_rules.push_back(verify);
 		} catch ( const std::runtime_error& e ) {
 			verify_rules.clear();
