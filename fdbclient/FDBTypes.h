--- conflicted
+++ resolved
@@ -254,7 +254,6 @@
 	template <class Ar>
 	force_inline void serialize(Ar& ar) {
 		serializer(ar, const_cast<KeyRef&>(begin), const_cast<KeyRef&>(end));
-<<<<<<< HEAD
 
 		if (ar.isDeserializing && end == StringRef() && begin != StringRef()) {
 			ASSERT(begin[begin.size() - 1] == '\x00');
@@ -263,9 +262,6 @@
 		}
 
 		if( begin > end ) {
-=======
-		if (begin > end) {
->>>>>>> bfec5772
 			TraceEvent("InvertedRange").detail("Begin", begin).detail("End", end);
 			throw inverted_range();
 		};
