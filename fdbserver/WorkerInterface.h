/*
 * WorkerInterface.h
 *
 * This source file is part of the FoundationDB open source project
 *
 * Copyright 2013-2018 Apple Inc. and the FoundationDB project authors
 * 
 * Licensed under the Apache License, Version 2.0 (the "License");
 * you may not use this file except in compliance with the License.
 * You may obtain a copy of the License at
 * 
 *     http://www.apache.org/licenses/LICENSE-2.0
 * 
 * Unless required by applicable law or agreed to in writing, software
 * distributed under the License is distributed on an "AS IS" BASIS,
 * WITHOUT WARRANTIES OR CONDITIONS OF ANY KIND, either express or implied.
 * See the License for the specific language governing permissions and
 * limitations under the License.
 */

#ifndef FDBSERVER_WORKERINTERFACE_H
#define FDBSERVER_WORKERINTERFACE_H
#pragma once

#include "MasterInterface.h"
#include "TLogInterface.h"
#include "ResolverInterface.h"
#include "fdbclient/StorageServerInterface.h"
#include "TesterInterface.h"
#include "fdbclient/FDBTypes.h"
#include "LogSystemConfig.h"
#include "fdbrpc/MultiInterface.h"
#include "fdbclient/ClientWorkerInterface.h"

#define DUMPTOKEN( name ) TraceEvent("DumpToken", recruited.id()).detail("Name", #name).detail("Token", name.getEndpoint().token)

struct WorkerInterface {
	ClientWorkerInterface clientInterface;
	LocalityData locality;
	RequestStream< struct InitializeTLogRequest > tLog;
	RequestStream< struct RecruitMasterRequest > master;
	RequestStream< struct InitializeMasterProxyRequest > masterProxy;
	RequestStream< struct InitializeResolverRequest > resolver;
	RequestStream< struct InitializeStorageRequest > storage;
	RequestStream< struct InitializeLogRouterRequest > logRouter;

	RequestStream< struct DebugQueryRequest > debugQuery;
	RequestStream< struct LoadedPingRequest > debugPing;
	RequestStream< struct CoordinationPingMessage > coordinationPing;
	RequestStream< ReplyPromise<Void> > waitFailure;
	RequestStream< struct SetMetricsLogRateRequest > setMetricsRate;
	RequestStream< struct EventLogRequest > eventLogRequest;
	RequestStream< struct TraceBatchDumpRequest > traceBatchDumpRequest;
	RequestStream< struct DiskStoreRequest > diskStoreRequest;

	TesterInterface testerInterface;

	UID id() const { return tLog.getEndpoint().token; }
	NetworkAddress address() const { return tLog.getEndpoint().address; }

	WorkerInterface() {}
	WorkerInterface( LocalityData locality ) : locality( locality ) {}

	template <class Ar>
	void serialize(Ar& ar) {
<<<<<<< HEAD
		ar & clientInterface & locality & tLog & master & masterProxy & resolver & storage & logRouter & debugQuery & debugPing & coordinationPing & waitFailure & setMetricsRate & eventLogRequest & traceBatchDumpRequest & cpuProfilerRequest & testerInterface & diskStoreRequest;
=======
		ar & clientInterface & locality & tLog & master & masterProxy & resolver & storage & debugQuery & debugPing & coordinationPing & waitFailure & setMetricsRate & eventLogRequest & traceBatchDumpRequest & testerInterface & diskStoreRequest;
>>>>>>> e11f461c
	}
};

struct InitializeTLogRequest {
	UID recruitmentID;
	LogSystemConfig recoverFrom;
	Version recoverAt;
	Version knownCommittedVersion;
	LogEpoch epoch;
	std::vector<Tag> recoverTags;
	KeyValueStoreType storeType;
	Optional<Tag> remoteTag;
	ReplyPromise< struct TLogInterface > reply;

	InitializeTLogRequest() {}

	template <class Ar>
	void serialize( Ar& ar ) {
		ar & recruitmentID & recoverFrom & recoverAt & knownCommittedVersion & epoch & recoverTags & storeType & remoteTag & reply;
	}
};

struct InitializeLogRouterRequest {
	uint64_t recoveryCount;
	int logSet;
	Tag routerTag;
	ReplyPromise<struct TLogInterface> reply;

	template <class Ar>
	void serialize(Ar& ar) {
		ar & recoveryCount & routerTag & logSet & reply;
	}
};

// FIXME: Rename to InitializeMasterRequest, etc
struct RecruitMasterRequest {
	Arena arena;
	LifetimeToken lifetime;
	ReplyPromise< struct MasterInterface> reply;

	template <class Ar>
	void serialize(Ar& ar) {
		ASSERT( ar.protocolVersion() >= 0x0FDB00A200040001LL );
		ar & lifetime & reply & arena;
	}
};

struct InitializeMasterProxyRequest {
	MasterInterface master;
	uint64_t recoveryCount;
	Version recoveryTransactionVersion;
	bool firstProxy;
	ReplyPromise<MasterProxyInterface> reply;

	template <class Ar>
	void serialize(Ar& ar) {
		ar & master & recoveryCount & recoveryTransactionVersion & firstProxy & reply;
	}
};

struct InitializeResolverRequest {
	uint64_t recoveryCount;
	int proxyCount;
	int resolverCount;
	ReplyPromise<ResolverInterface> reply;

	template <class Ar>
	void serialize(Ar& ar) {
		ar & recoveryCount & proxyCount & resolverCount & reply;
	}
};

struct InitializeStorageRequest {
	Tag seedTag;									//< If this server will be passed to seedShardServers, this will be a tag, otherwise it is invalidTag
	UID reqId;
	UID interfaceId;
	KeyValueStoreType storeType;
	ReplyPromise< struct StorageServerInterface > reply;

	template <class Ar>
	void serialize( Ar& ar ) {
		ar & seedTag & reqId & interfaceId & storeType & reply;
	}
};

struct TraceBatchDumpRequest {
	ReplyPromise<Void> reply;

	template <class Ar>
	void serialize( Ar& ar ) {
		ar & reply;
	}
};

struct LoadedReply {
	Standalone<StringRef> payload;
	UID id;

	template <class Ar>
	void serialize(Ar& ar) {
		ar & payload & id;
	}
};

struct LoadedPingRequest {
	UID id;
	bool loadReply;
	Standalone<StringRef> payload;
	ReplyPromise<LoadedReply> reply;

	template <class Ar>
	void serialize(Ar& ar) {
		ar & id & loadReply & payload & reply;
	}
};

struct CoordinationPingMessage {
	UID clusterControllerId;
	int64_t timeStep;

	CoordinationPingMessage() : timeStep(0) {}
	CoordinationPingMessage(UID ccId, uint64_t step) : clusterControllerId( ccId ), timeStep( step ) {}

	template <class Ar>
	void serialize(Ar& ar) {
		ar & clusterControllerId & timeStep;
	}
};

struct SetMetricsLogRateRequest {
	uint32_t metricsLogsPerSecond;

	SetMetricsLogRateRequest() : metricsLogsPerSecond( 1 ) {}
	explicit SetMetricsLogRateRequest(uint32_t logsPerSecond) : metricsLogsPerSecond( logsPerSecond ) {}

	template <class Ar>
	void serialize(Ar& ar) {
		ar & metricsLogsPerSecond;
	}
};

struct EventLogRequest {
	bool getLastError;
	Standalone<StringRef> eventName;
	ReplyPromise< Standalone<StringRef> > reply;

	EventLogRequest() : getLastError(true) {}
	explicit EventLogRequest( Standalone<StringRef> eventName ) : eventName( eventName ), getLastError( false ) {}

	template <class Ar>
	void serialize(Ar& ar) {
		ar & getLastError & eventName & reply;
	}
};

struct DebugQueryRequest {
	Standalone<StringRef> search;
	ReplyPromise< Standalone< VectorRef<struct DebugEntryRef> > > reply;

	template <class Ar>
	void serialize(Ar& ar) {
		ar & search & reply;
	}
};

struct DebugEntryRef {
	double time;
	NetworkAddress address;
	StringRef context;
	Version version;
	MutationRef mutation;
	DebugEntryRef() {}
	DebugEntryRef( const char* c, Version v, MutationRef const& m ) : context((const uint8_t*)c,strlen(c)), version(v), mutation(m), time(now()), address( g_network->getLocalAddress() ) {}
	DebugEntryRef( Arena& a, DebugEntryRef const& d ) : time(d.time), address(d.address), context(d.context), version(d.version), mutation(a, d.mutation) {}

	size_t expectedSize() const {
		return context.expectedSize() + mutation.expectedSize();
	}

	template <class Ar>
	void serialize(Ar& ar) {
		ar & time & address & context & version & mutation;
	}
};

struct DiskStoreRequest {
	bool includePartialStores;
	ReplyPromise<Standalone<VectorRef<UID>>> reply;

	DiskStoreRequest(bool includePartialStores=false) : includePartialStores(includePartialStores) {}

	template <class Ar>
	void serialize(Ar& ar) {
		ar & includePartialStores & reply;
	}
};

void startRole(UID roleId, UID workerId, std::string as, std::map<std::string, std::string> details = std::map<std::string, std::string>(), std::string origination = "Recruited");
void endRole(UID id, std::string as, std::string reason, bool ok = true, Error e = Error());

struct ServerDBInfo;

class Database openDBOnServer( Reference<AsyncVar<ServerDBInfo>> const& db, int taskID = TaskDefaultEndpoint, bool enableLocalityLoadBalance = true, bool lockAware = false );
Future<Void> extractClusterInterface( Reference<AsyncVar<Optional<struct ClusterControllerFullInterface>>> const& a, Reference<AsyncVar<Optional<struct ClusterInterface>>> const& b );

Future<Void> fdbd( Reference<ClusterConnectionFile> const&, LocalityData const& localities, ProcessClass const& processClass, std::string const& dataFolder, std::string const& coordFolder, int64_t const& memoryLimit, std::string const& metricsConnFile, std::string const& metricsPrefix );
Future<Void> workerServer( Reference<ClusterConnectionFile> const&, Reference<AsyncVar<Optional<struct ClusterControllerFullInterface>>> const& ccInterface, LocalityData const& localities, Reference<AsyncVar<ProcessClass>> const& asyncProcessClass, ProcessClass const& initialClass, Reference<AsyncVar<bool>> const& asyncIsExcluded, std::string const& filename, int64_t const& memoryLimit, Future<Void> const& forceFailure, std::string const& metricsConnFile, std::string const& metricsPrefix );
Future<Void> clusterController( Reference<ClusterConnectionFile> const&, Reference<AsyncVar<Optional<ClusterControllerFullInterface>>> const& currentCC, Reference<AsyncVar<ProcessClass>> const& asyncProcessClass, Reference<AsyncVar<bool>> const& asyncIsExcluded );

// These servers are started by workerServer
Future<Void> storageServer(
				class IKeyValueStore* const& persistentData,
				StorageServerInterface const& ssi,
				Tag const& seedTag,
				ReplyPromise<StorageServerInterface> const& recruitReply,
				Reference<AsyncVar<ServerDBInfo>> const& db,
				std::string const& folder );
Future<Void> storageServer(
				class IKeyValueStore* const& persistentData,
				StorageServerInterface const& ssi,
				Reference<AsyncVar<ServerDBInfo>> const& db,
				std::string const& folder,
				Promise<Void> const& recovered);  // changes pssi->id() to be the recovered ID
Future<Void> masterServer( MasterInterface const& mi, Reference<AsyncVar<ServerDBInfo>> const& db, class ServerCoordinators const&, LifetimeToken const& lifetime );
Future<Void> masterProxyServer(MasterProxyInterface const& proxy, InitializeMasterProxyRequest const& req, Reference<AsyncVar<ServerDBInfo>> const& db);
Future<Void> tLog( class IKeyValueStore* const& persistentData, class IDiskQueue* const& persistentQueue, Reference<AsyncVar<ServerDBInfo>> const& db, LocalityData const& locality, PromiseStream<InitializeTLogRequest> const& tlogRequests, UID const& tlogId, bool const& restoreFromDisk, Promise<Void> const& recovered );  // changes tli->id() to be the recovered ID
Future<Void> debugQueryServer( DebugQueryRequest const& req );
Future<Void> monitorServerDBInfo( Reference<AsyncVar<Optional<ClusterControllerFullInterface>>> const& ccInterface, Reference<ClusterConnectionFile> const&, LocalityData const&, Reference<AsyncVar<ServerDBInfo>> const& dbInfo );
Future<Void> resolver( ResolverInterface const& proxy, InitializeResolverRequest const&, Reference<AsyncVar<ServerDBInfo>> const& db );
Future<Void> logRouter( TLogInterface const& interf, InitializeLogRouterRequest const& req, Reference<AsyncVar<ServerDBInfo>> const& db );

void registerThreadForProfiling();
void updateCpuProfiler(ProfilerRequest req);

namespace oldTLog {
	Future<Void> tLog( IKeyValueStore* const& persistentData, IDiskQueue* const& persistentQueue, TLogInterface const& tli, Reference<AsyncVar<ServerDBInfo>> const& db );
}

#endif<|MERGE_RESOLUTION|>--- conflicted
+++ resolved
@@ -63,11 +63,7 @@
 
 	template <class Ar>
 	void serialize(Ar& ar) {
-<<<<<<< HEAD
-		ar & clientInterface & locality & tLog & master & masterProxy & resolver & storage & logRouter & debugQuery & debugPing & coordinationPing & waitFailure & setMetricsRate & eventLogRequest & traceBatchDumpRequest & cpuProfilerRequest & testerInterface & diskStoreRequest;
-=======
-		ar & clientInterface & locality & tLog & master & masterProxy & resolver & storage & debugQuery & debugPing & coordinationPing & waitFailure & setMetricsRate & eventLogRequest & traceBatchDumpRequest & testerInterface & diskStoreRequest;
->>>>>>> e11f461c
+		ar & clientInterface & locality & tLog & master & masterProxy & resolver & storage & logRouter & debugQuery & debugPing & coordinationPing & waitFailure & setMetricsRate & eventLogRequest & traceBatchDumpRequest & testerInterface & diskStoreRequest;
 	}
 };
 
