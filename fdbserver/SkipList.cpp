--- conflicted
+++ resolved
@@ -48,66 +48,6 @@
 
 void setAffinity(int proc);
 
-<<<<<<< HEAD
-class SlowConflictSet {
-public:
-	bool is_conflict( const VectorRef<KeyRangeRef>& readRanges, Version read_snapshot );
-	void add( const VectorRef<KeyRangeRef>& clearRanges, const VectorRef<KeyValueRef>& setValues, Version now );
-	void clear( Version now );
-
-private:
-	KeyRangeMap<Version> age;
-};
-
-bool SlowConflictSet::is_conflict( const VectorRef<KeyRangeRef>& readRanges, Version read_snapshot ) {
-	for(auto range = readRanges.begin(); range != readRanges.end(); ++range) {
-		auto intersecting = age.intersectingRanges( *range );
-		for(auto it = intersecting.begin(); it != intersecting.end(); ++it)
-			if ( it.value() > read_snapshot )
-				return true;
-	}
-	return false;
-}
-
-void SlowConflictSet::clear( Version now ) {
-	age.insert(allKeys, now);
-}
-
-void SlowConflictSet::add( const VectorRef<KeyRangeRef>& clearRanges, const VectorRef<KeyValueRef>& setValues, Version now ) {
-	for(auto c = clearRanges.begin(); c != clearRanges.end(); ++c)
-		age.insert( *c, now );
-	for(auto s = setValues.begin(); s != setValues.end(); ++s)
-		age.insert( s->key, now );
-}
-
-
-PerfDoubleCounter
-	g_buildTest("Build", skc),
-	g_add("Add", skc),
-	g_add_sort("A.Sort", skc),
-	g_detectConflicts("Detect", skc),
-	g_sort("D.Sort", skc),
-	g_combine("D.Combine", skc),
-	g_checkRead("D.CheckRead", skc),
-	g_checkBatch("D.CheckIntraBatch", skc),
-	g_merge("D.MergeWrite", skc),
-	g_merge_launch("D.Merge.Launch", skc),
-	g_merge_fork("D.Merge.Fork", skc),
-	g_merge_start_var("D.Merge.StartVariance", skc),
-	g_merge_end_var("D.Merge.EndVariance", skc),
-	g_merge_run_var("D.Merge.RunVariance", skc),
-	g_merge_run_shortest("D.Merge.ShortestRun", skc),
-	g_merge_run_longest("D.Merge.LongestRun", skc),
-	g_merge_run_total("D.Merge.TotalRun", skc),
-	g_merge_join("D.Merge.Join", skc),
-	g_removeBefore("D.RemoveBefore", skc)
-	;
-
-static force_inline int compare( const StringRef& a, const StringRef& b ) {
-	int c = memcmp( a.begin(), b.begin(), min(a.size(), b.size()) );
-	if (c<0) return -1;
-	if (c>0) return +1;
-=======
 PerfDoubleCounter g_buildTest("Build", skc), g_add("Add", skc), g_add_sort("A.Sort", skc),
     g_detectConflicts("Detect", skc), g_sort("D.Sort", skc), g_combine("D.Combine", skc),
     g_checkRead("D.CheckRead", skc), g_checkBatch("D.CheckIntraBatch", skc), g_merge("D.MergeWrite", skc),
@@ -121,7 +61,6 @@
 	int c = memcmp(a.begin(), b.begin(), min(a.size(), b.size()));
 	if (c < 0) return -1;
 	if (c > 0) return +1;
->>>>>>> 60c699d6
 	if (a.size() < b.size()) return -1;
 	if (a.size() == b.size()) return 0;
 	return +1;
@@ -297,17 +236,7 @@
 		uint8_t* value() { return end() + nPointers * (sizeof(Node*) + sizeof(Version)); }
 		int length() { return valueLength; }
 		Node* getNext(int i) { return *((Node**)end() + i); }
-<<<<<<< HEAD
-		void setNext(int i, Node* n) {
-			*((Node**)end() + i) = n;
-			#if defined(_DEBUG) || 1
-			/*if (n && n->level() < i)
-				*(volatile int*)0 = 0;*/
-			#endif
-		}
-=======
 		void setNext(int i, Node* n) { *((Node**)end() + i) = n; }
->>>>>>> 60c699d6
 
 		Version getMaxVersion(int i) { return ((Version*)(end() + nPointers * sizeof(Node*)))[i]; }
 		void setMaxVersion(int i, Version v) { ((Version*)(end() + nPointers * sizeof(Node*)))[i] = v; }
@@ -416,11 +345,7 @@
 		// pre: !finished()
 		// Returns true if we have advanced to the next level
 		force_inline bool advance() {
-<<<<<<< HEAD
-			Node* next = x->getNext(level-1);
-=======
 			Node* next = x->getNext(level - 1);
->>>>>>> 60c699d6
 
 			if (next == alreadyChecked || !less(next->value(), next->length(), value.begin(), value.size())) {
 				alreadyChecked = next;
@@ -530,20 +455,11 @@
 	//   partitions.  In between, operations on each partition must not touch any keys outside
 	//   the partition.  Specifically, the partition to the left of 'key' must not have a range
 	//	 [...,key) inserted, since that would insert an entry at 'key'.
-<<<<<<< HEAD
-	void partition( StringRef* begin, int splitCount, SkipList* output ) {
-		for(int i=splitCount-1; i>=0; i--) {
-			Finger f( header, begin[i] );
-			while (!f.finished())
-				f.nextLevel();
-			split(f, output[i+1]);
-=======
 	void partition(StringRef* begin, int splitCount, SkipList* output) {
 		for (int i = splitCount - 1; i >= 0; i--) {
 			Finger f(header, begin[i]);
 			while (!f.finished()) f.nextLevel();
 			split(f, output[i + 1]);
->>>>>>> 60c699d6
 		}
 		swap(output[0]);
 	}
@@ -562,11 +478,7 @@
 		swap(input[0]);
 	}
 
-<<<<<<< HEAD
-	void find( const StringRef* values, Finger* results, int* temp, int count ) {
-=======
 	void find(const StringRef* values, Finger* results, int* temp, int count) {
->>>>>>> 60c699d6
 		// Relying on the ordering of values, descend until the values aren't all in the
 		// same part of the tree
 
@@ -648,14 +560,8 @@
 	}
 
 private:
-<<<<<<< HEAD
-	void remove( const Finger& start, const Finger& end ) {
-		if (start.finger[0] == end.finger[0])
-			return;
-=======
 	void remove(const Finger& start, const Finger& end) {
 		if (start.finger[0] == end.finger[0]) return;
->>>>>>> 60c699d6
 
 		Node* x = start.finger[0]->getNext(0);
 
@@ -740,22 +646,6 @@
 					if (l == 0) return conflict();
 				}
 				state = 1;
-<<<<<<< HEAD
-			case 1:
-				{
-					// check the end side of the pyramid
-					Node *e = end.finger[end.level];
-					while (e->getMaxVersion(end.level) > version) {
-						if (end.finished())
-							return conflict();
-						end.nextLevel();
-						Node *f = end.finger[end.level];
-						while (e != f){
-							if (e->getMaxVersion(end.level) > version)
-								return conflict();
-							e = e->getNext(end.level);
-						}
-=======
 			case 1: {
 				// check the end side of the pyramid
 				Node* e = end.finger[end.level];
@@ -766,23 +656,9 @@
 					while (e != f) {
 						if (e->getMaxVersion(end.level) > version) return conflict();
 						e = e->getNext(end.level);
->>>>>>> 60c699d6
 					}
 				}
 
-<<<<<<< HEAD
-					// check the start side of the pyramid
-					Node *s = end.finger[start.level];
-					while (true){
-						Node *nextS = start.finger[start.level]->getNext(start.level);
-						Node *p = nextS;
-						while (p != s){
-							if (p->getMaxVersion(start.level) > version)
-								return conflict();
-							p = p->getNext(start.level);
-						}
-						if (start.finger[start.level]->getMaxVersion(start.level) <= version)
-=======
 				// check the start side of the pyramid
 				Node* s = end.finger[start.level];
 				while (true) {
@@ -797,7 +673,6 @@
 					if (start.finished()) {
 						if (nextS->length() == start.value.size() &&
 						    !memcmp(nextS->value(), start.value.begin(), start.value.size()))
->>>>>>> 60c699d6
 							return noConflict();
 						else
 							return conflict();
@@ -824,65 +699,15 @@
 		Node* node = header;
 		for (int l = MaxLevels - 1; l >= 0; l--) {
 			Node* next;
-<<<<<<< HEAD
-			while ( (next=node->getNext(l)) != NULL )
-				node = next;
-=======
 			while ((next = node->getNext(l)) != NULL) node = next;
->>>>>>> 60c699d6
 			end.finger[l] = node;
 		}
 		end.level = 0;
 	}
 };
 
-<<<<<<< HEAD
-struct Action {
-	virtual void operator()() = 0;		// self-destructs
-};
-typedef Action* PAction;
-
-template <class F>
-PAction action( F && f ) {
-	struct FAction : Action, F, FastAllocated<FAction> {
-		FAction( F&& f ) : F(std::move(f)) {}
-		virtual void operator()() { F::operator()(); delete this; }
-	};
-	return new FAction( std::move(f) );
-};
-
-void workerThread( PAction* nextAction, Event* nextActionReady, int index, Event* whenFinished ) {
-	ASSERT(false);
-	/*
-	inThread<Void>( [nextAction,nextActionReady,index,whenFinished]()->Void {
-		g_seed = index*123; fastrand();
-		setAffinity( index );
-		while (true) {
-			try {
-				nextActionReady->block();   // auto-reset
-				Action* action = *nextAction;
-				*nextAction = 0;
-				if (!action) break;
-
-				(*action)();
-			} catch (Error& e) {
-				fprintf(stderr, "Error in worker thread: %s\n", e.what());
-			} catch (...) {
-				fprintf(stderr, "Error in worker thread: %s\n", unknown_error().what());
-			}
-		}
-		//cout << "Worker thread finished" << endl;
-		whenFinished->set();
-		return Void();
-	});*/
-}
-
-StringRef setK( Arena& arena, int i ) {
-	char t[ sizeof(i) ];
-=======
 StringRef setK(Arena& arena, int i) {
 	char t[sizeof(i)];
->>>>>>> 60c699d6
 	*(int*)t = i;
 
 	const int keySize = 16;
@@ -1114,22 +939,11 @@
 
 	t = timer();
 	mergeWriteConflictRanges(now);
-<<<<<<< HEAD
-	g_merge += timer()-t;
-
-	for (int i = 0; i < transactionCount; i++)
-	{
-		if (!transactionConflictStatus[i])
-			nonConflicting.push_back( i );
-		if (tooOldTransactions && transactionInfo[i]->tooOld)
-			tooOldTransactions->push_back(i);
-=======
 	g_merge += timer() - t;
 
 	for (int i = 0; i < transactionCount; i++) {
 		if (!transactionConflictStatus[i]) nonConflicting.push_back(i);
 		if (tooOldTransactions && transactionInfo[i]->tooOld) tooOldTransactions->push_back(i);
->>>>>>> 60c699d6
 	}
 
 	delete[] transactionConflictStatus;
@@ -1147,36 +961,10 @@
 }
 
 void ConflictBatch::checkReadConflictRanges() {
-<<<<<<< HEAD
-	if (!combinedReadConflictRanges.size())
-		return;
-
-#if PARALLEL_THREAD_COUNT
-	Event done[PARALLEL_THREAD_COUNT ? PARALLEL_THREAD_COUNT : 1];
-	for (int t = 0; t < PARALLEL_THREAD_COUNT; t++) {
-		cs->worker_nextAction[t] = action([&, t] {
-#pragma GCC diagnostic push
-			DISABLE_ZERO_DIVISION_FLAG
-			auto begin = &combinedReadConflictRanges[0] + t * combinedReadConflictRanges.size() / PARALLEL_THREAD_COUNT;
-			auto end =
-			    &combinedReadConflictRanges[0] + (t + 1) * combinedReadConflictRanges.size() / PARALLEL_THREAD_COUNT;
-#pragma GCC diagnostic pop
-			cs->versionHistory.detectConflicts(begin, end - begin, transactionConflictStatus);
-			done[t].set();
-		});
-		cs->worker_ready[t]->set();
-	}
-	for (int i = 0; i < PARALLEL_THREAD_COUNT; i++) done[i].block();
-#else
+	if (!combinedReadConflictRanges.size()) return;
+
 	cs->versionHistory.detectConflicts(&combinedReadConflictRanges[0], combinedReadConflictRanges.size(),
 	                                   transactionConflictStatus);
-#endif
-=======
-	if (!combinedReadConflictRanges.size()) return;
-
-	cs->versionHistory.detectConflicts(&combinedReadConflictRanges[0], combinedReadConflictRanges.size(),
-	                                   transactionConflictStatus);
->>>>>>> 60c699d6
 }
 
 void ConflictBatch::addConflictRanges(Version now, std::vector<std::pair<StringRef, StringRef>>::iterator begin,
@@ -1201,59 +989,7 @@
 }
 
 void ConflictBatch::mergeWriteConflictRanges(Version now) {
-<<<<<<< HEAD
-	if (!combinedWriteConflictRanges.size())
-		return;
-
-	if (PARALLEL_THREAD_COUNT) {
-		std::vector<SkipList> parts;
-		for (int i = 0; i < PARALLEL_THREAD_COUNT; i++)
-			parts.emplace_back();
-
-		std::vector<StringRef> splits( parts.size()-1 );
-		for(int s=0; s<splits.size(); s++)
-			splits[s] = combinedWriteConflictRanges[ (s+1)*combinedWriteConflictRanges.size()/parts.size() ].first;
-
-		cs->versionHistory.partition( splits.size() ? &splits[0] : NULL, splits.size(), &parts[0] );
-		std::vector<double> tstart(PARALLEL_THREAD_COUNT), tend(PARALLEL_THREAD_COUNT);
-		Event done[PARALLEL_THREAD_COUNT ? PARALLEL_THREAD_COUNT : 1];
-		double before = timer();
-		for(int t=0; t<parts.size(); t++) {
-			cs->worker_nextAction[t] = action( [&,t] {
-				tstart[t] = timer();
-				auto begin = combinedWriteConflictRanges.begin() + (t*combinedWriteConflictRanges.size()/parts.size());
-				auto end = combinedWriteConflictRanges.begin() + ((t+1)*combinedWriteConflictRanges.size()/parts.size());
-
-				addConflictRanges(now, begin, end, &parts[t]);
-
-				tend[t] = timer();
-				done[t].set();
-			});
-			cs->worker_ready[t]->set();
-		}
-		double launch = timer();
-		for(int i=0; i<PARALLEL_THREAD_COUNT; i++)
-			done[i].block();
-		double after = timer();
-
-		g_merge_launch += launch-before;
-		//g_merge_start_var += *std::max_element(tstart.begin(), tstart.end()) - before;
-		g_merge_fork += *std::min_element(tstart.begin(), tstart.end()) - before;
-		g_merge_start_var += *std::max_element(tstart.begin(), tstart.end()) - *std::min_element(tstart.begin(), tstart.end());
-		g_merge_end_var += *std::max_element(tend.begin(), tend.end()) - *std::min_element(tend.begin(), tend.end());
-		g_merge_join += after - *std::max_element(tend.begin(), tend.end());
-		double run_max = 0, run_min = 1e9;
-		for(int i=0; i<tend.size(); i++) {
-			run_max = max(run_max, tend[i]-tstart[i]);
-			run_min = min(run_min, tend[i]-tstart[i]);
-		}
-		g_merge_run_var += run_max-run_min;
-		g_merge_run_shortest += run_min;
-		g_merge_run_longest += run_max;
-		g_merge_run_total += std::accumulate(tend.begin(),tend.end(),0.0)-std::accumulate(tstart.begin(),tstart.end(),0.0);
-=======
 	if (!combinedWriteConflictRanges.size()) return;
->>>>>>> 60c699d6
 
 	addConflictRanges(now, combinedWriteConflictRanges.begin(), combinedWriteConflictRanges.end(), &cs->versionHistory);
 }
