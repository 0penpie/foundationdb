--- conflicted
+++ resolved
@@ -251,19 +251,15 @@
       -Wno-sign-compare
       -Wno-tautological-pointer-compare
       -Wno-undefined-var-template
-<<<<<<< HEAD
       -Wno-tautological-pointer-compare
-      -Wno-format
       -Wredundant-move
       -Wpessimizing-move
-=======
       -Wno-unknown-pragmas
       -Wno-unknown-warning-option
       -Wno-unused-function
       -Wno-unused-local-typedef
       -Wno-unused-parameter
       -Wno-unused-value
->>>>>>> 3d3a13f5
       )
     if (USE_CCACHE)
       add_compile_options(
